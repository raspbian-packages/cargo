--- conflicted
+++ resolved
@@ -48,36 +48,7 @@
 notifications:
   email:
     on_success: never
-<<<<<<< HEAD
-
-before_deploy:
-  - mkdir -p deploy/$TRAVIS_COMMIT
-  - cp target/$TARGET/release/dist/cargo-*-$TARGET.tar.gz
-    deploy/$TRAVIS_COMMIT
-  - >
-      if [ "$TRAVIS_OS_NAME" == "osx" ]; then
-          find "deploy/$TRAVIS_COMMIT" -maxdepth 1 -type f -exec sh -c 'shasum -a 256 -b "{}" > "{}.sha256"' \;;
-      else
-          find "deploy/$TRAVIS_COMMIT" -maxdepth 1 -type f -exec sh -c 'sha256sum -b "{}" > "{}.sha256"' \;;
-      fi
-
-deploy:
-  - provider: s3
-    bucket: rust-lang-ci
-    skip_cleanup: true
-    local_dir: deploy
-    upload_dir: cargo-builds
-    acl: public_read
-    region: us-east-1
-    access_key_id: AKIAIWZDM2B2IJOWBGTA
-    secret_access_key:
-      secure: NB9b/MhIDiv8OtNiN/sHaFgA3xG2fa7MGuQQKJNj80ktvgByzDm5UPNyNeoYx9SmJ3jOWobgcPVaoUd2S+6XgO3bMBqm7sM/oMeE0KdqToh6+V2bKfyRF2U5fm697LEGepPIBYqMLDg4nr/dbknbKltzp6dAfJRyy22Nb721zPQ=
-    on:
-      branch: auto-cargo
-      condition: $DEPLOY = 1
-=======
 addons:
   apt:
     packages:
-      - gcc-multilib
->>>>>>> a60d185c
+      - gcc-multilib