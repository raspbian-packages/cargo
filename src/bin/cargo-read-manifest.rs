#[crate_id="cargo-read-manifest"];
#[allow(deprecated_owned_vector)];

extern crate cargo;
extern crate hammer;
extern crate serialize;
extern crate toml;

use hammer::FlagConfig;
use serialize::Decoder;
use serialize::json::Encoder;
use toml::from_toml;
<<<<<<< HEAD
use cargo::{Manifest,LibTarget,ExecTarget,Project,CargoResult,CargoError,ToCargoError};
=======
use cargo::{Manifest,LibTarget,ExecTarget,Project,CargoResult,ToCargoError,execute_main};
>>>>>>> 5fb7a4f1
use std::path::Path;

#[deriving(Decodable,Encodable,Eq,Clone,Ord)]
struct SerializedManifest {
    project: ~Project,
    lib: Option<~[SerializedLibTarget]>,
    bin: Option<~[SerializedExecTarget]>
}

#[deriving(Decodable,Encodable,Eq,Clone,Ord)]
pub struct SerializedTarget {
    name: ~str,
    path: Option<~str>
}

pub type SerializedLibTarget = SerializedTarget;
pub type SerializedExecTarget = SerializedTarget;


#[deriving(Decodable,Eq,Clone,Ord)]
struct ReadManifestFlags {
    manifest_path: ~str
}

impl FlagConfig for ReadManifestFlags {}

fn main() {
<<<<<<< HEAD
    match execute() {
        Err(e) => {
            println!("{}", e.message);
            // TODO: Exit with error code
        },
        _ => return
    }
}

fn execute() -> CargoResult<()> {
    let mut decoder = FlagDecoder::new::<ReadManifestFlags>(std::os::args().tail());
    let flags: ReadManifestFlags = Decodable::decode(&mut decoder);

    if decoder.error.is_some() {
        return Err(CargoError::new(decoder.error.unwrap(), 1));
    }

=======
    execute_main::<ReadManifestFlags>(execute);
}

fn execute(flags: ReadManifestFlags) -> CargoResult<()> {
>>>>>>> 5fb7a4f1
    let manifest_path = flags.manifest_path;
    let root = try!(toml::parse_from_file(manifest_path.clone()).to_cargo_error(format!("Couldn't parse Toml file: {}", manifest_path), 1));

    let toml_manifest = from_toml::<SerializedManifest>(root.clone());

    let (lib, bin) = normalize(&toml_manifest.lib, &toml_manifest.bin);

    let manifest = Manifest{
        root: try!(Path::new(manifest_path.clone()).dirname_str().to_cargo_error(format!("Could not get dirname from {}", manifest_path), 1)).to_owned(),
        project: toml_manifest.project,
        lib: lib,
        bin: bin
    };

    let encoded: ~str = Encoder::str_encode(&manifest);

    println!("{}", encoded);

    Ok(())
}

fn normalize(lib: &Option<~[SerializedLibTarget]>, bin: &Option<~[SerializedExecTarget]>) -> (~[LibTarget], ~[ExecTarget]) {
    fn lib_targets(libs: &[SerializedLibTarget]) -> ~[LibTarget] {
        let l = &libs[0];
        let path = l.path.clone().unwrap_or_else(|| format!("src/{}.rs", l.name));
        ~[LibTarget{ path: path, name: l.name.clone() }]
    }

    fn bin_targets(bins: &[SerializedExecTarget], default: |&SerializedExecTarget| -> ~str) -> ~[ExecTarget] {
        bins.map(|bin| {
            let path = bin.path.clone().unwrap_or_else(|| default(bin));
            ExecTarget{ path: path, name: bin.name.clone() }
        })
    }

    match (lib, bin) {
        (&Some(ref libs), &Some(ref bins)) => {
            (lib_targets(libs.as_slice()), bin_targets(bins.as_slice(), |bin| format!("src/bin/{}.rs", bin.name)))
        },
        (&Some(ref libs), &None) => {
            (lib_targets(libs.as_slice()), ~[])
        },
        (&None, &Some(ref bins)) => {
            (~[], bin_targets(bins.as_slice(), |bin| format!("src/{}.rs", bin.name)))
        },
        (&None, &None) => {
            (~[], ~[])
        }
<<<<<<< HEAD

        (~[LibTarget{ path: path.unwrap(), name: l.name }], ~[])
    } else if bin.is_some() {
        let b = bin.get_ref().map(|b_ref| {
            let b = b_ref.clone();
            let mut path = b.path.clone();
            if path.is_none() {
                path = Some(format!("src/{}.rs", b.name.clone()));
            }
            ExecTarget{ path: path.unwrap(), name: b.name }
        });
        (~[], b)
    } else {
        (~[], ~[])
=======
>>>>>>> 5fb7a4f1
    }
}<|MERGE_RESOLUTION|>--- conflicted
+++ resolved
@@ -10,11 +10,7 @@
 use serialize::Decoder;
 use serialize::json::Encoder;
 use toml::from_toml;
-<<<<<<< HEAD
-use cargo::{Manifest,LibTarget,ExecTarget,Project,CargoResult,CargoError,ToCargoError};
-=======
 use cargo::{Manifest,LibTarget,ExecTarget,Project,CargoResult,ToCargoError,execute_main};
->>>>>>> 5fb7a4f1
 use std::path::Path;
 
 #[deriving(Decodable,Encodable,Eq,Clone,Ord)]
@@ -42,30 +38,10 @@
 impl FlagConfig for ReadManifestFlags {}
 
 fn main() {
-<<<<<<< HEAD
-    match execute() {
-        Err(e) => {
-            println!("{}", e.message);
-            // TODO: Exit with error code
-        },
-        _ => return
-    }
-}
-
-fn execute() -> CargoResult<()> {
-    let mut decoder = FlagDecoder::new::<ReadManifestFlags>(std::os::args().tail());
-    let flags: ReadManifestFlags = Decodable::decode(&mut decoder);
-
-    if decoder.error.is_some() {
-        return Err(CargoError::new(decoder.error.unwrap(), 1));
-    }
-
-=======
     execute_main::<ReadManifestFlags>(execute);
 }
 
 fn execute(flags: ReadManifestFlags) -> CargoResult<()> {
->>>>>>> 5fb7a4f1
     let manifest_path = flags.manifest_path;
     let root = try!(toml::parse_from_file(manifest_path.clone()).to_cargo_error(format!("Couldn't parse Toml file: {}", manifest_path), 1));
 
@@ -114,22 +90,5 @@
         (&None, &None) => {
             (~[], ~[])
         }
-<<<<<<< HEAD
-
-        (~[LibTarget{ path: path.unwrap(), name: l.name }], ~[])
-    } else if bin.is_some() {
-        let b = bin.get_ref().map(|b_ref| {
-            let b = b_ref.clone();
-            let mut path = b.path.clone();
-            if path.is_none() {
-                path = Some(format!("src/{}.rs", b.name.clone()));
-            }
-            ExecTarget{ path: path.unwrap(), name: b.name }
-        });
-        (~[], b)
-    } else {
-        (~[], ~[])
-=======
->>>>>>> 5fb7a4f1
     }
 }