--- conflicted
+++ resolved
@@ -18,33 +18,4 @@
 build: false
 
 test_script:
-<<<<<<< HEAD
-  - sh src/ci/run.sh %TARGET%
-
-before_deploy:
-  - ps: |
-        New-Item -Path deploy -ItemType directory
-        Get-ChildItem -Path target\${env:TARGET}\release\dist -Filter '*.tar.gz' | Move-Item -Destination deploy
-        Get-FileHash .\deploy\* | ForEach-Object {
-          [io.file]::WriteAllText($_.Path + ".sha256", $_.Hash.ToLower() + "`n")
-        }
-        Get-ChildItem -Path deploy | Foreach-Object {
-          Push-AppveyorArtifact $_.FullName -FileName ${env:APPVEYOR_REPO_COMMIT}/$_
-        }
-
-deploy:
-  - provider: S3
-    skip_cleanup: true
-    access_key_id: AKIAIWZDM2B2IJOWBGTA
-    secret_access_key:
-      secure: hyH54di5NyNdV+jjntM1dRN/NeUgDidwZmwcg4/UKpdJqGf1AAwYb2ulXYK67CXA
-    bucket: rust-lang-ci
-    set_public: true
-    region: us-east-1
-    folder: cargo-builds
-    artifact: /.*\.(tar.gz|sha256)/
-    on:
-      branch: auto-cargo
-=======
-  - cargo test
->>>>>>> a60d185c
+  - cargo test