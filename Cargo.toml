[package]
name = "cargo"
<<<<<<< HEAD
version = "0.21.1"
=======
version = "0.22.0"
>>>>>>> 3423351a
authors = ["Yehuda Katz <wycats@gmail.com>",
           "Carl Lerche <me@carllerche.com>",
           "Alex Crichton <alex@alexcrichton.com>"]
license = "MIT/Apache-2.0"
homepage = "https://crates.io"
repository = "https://github.com/rust-lang/cargo"
documentation = "https://docs.rs/cargo"
description = """
Cargo, a package manager for Rust.
"""

[lib]
name = "cargo"
path = "src/cargo/lib.rs"

[dependencies]
atty = "0.2"
crates-io = { path = "src/crates-io", version = "0.11" }
crossbeam = "0.2"
curl = "0.4.6"
docopt = "0.8.1"
env_logger = "0.4"
<<<<<<< HEAD
error-chain = "0.11.0"
=======
error-chain = "0.11.0-rc.2"
>>>>>>> 3423351a
filetime = "0.1"
flate2 = "0.2"
fs2 = "0.4"
git2 = "0.6"
git2-curl = "0.7"
glob = "0.2"
hex = "0.2"
home = "0.3"
ignore = "^0.2.2"
jobserver = "0.1.6"
libc = "0.2"
libgit2-sys = "0.6"
log = "0.3"
num_cpus = "1.0"
same-file = "0.1"
scoped-tls = "0.1"
semver = { version = "0.7.0", features = ["serde"] }
serde = "1.0"
serde_derive = "1.0"
serde_ignored = "0.0.3"
serde_json = "1.0"
shell-escape = "0.1"
tar = { version = "0.4", default-features = false }
tempdir = "0.3"
termcolor = "0.3"
toml = "0.4"
url = "1.1"

[target.'cfg(unix)'.dependencies]
openssl = "0.9"

[target.'cfg(target_os = "macos")'.dependencies]
core-foundation = { version = "0.4.4", features = ["mac_os_10_7_support"] }

[target.'cfg(windows)'.dependencies]
advapi32-sys = "0.2"
kernel32-sys = "0.2"
miow = "0.2"
psapi-sys = "0.1"
winapi = "0.2"

[dev-dependencies]
bufstream = "0.1"
cargotest = { path = "tests/cargotest" }
filetime = "0.1"
hamcrest = "=0.1.1"

[[bin]]
name = "cargo"
test = false
doc = false<|MERGE_RESOLUTION|>--- conflicted
+++ resolved
@@ -1,10 +1,6 @@
 [package]
 name = "cargo"
-<<<<<<< HEAD
-version = "0.21.1"
-=======
 version = "0.22.0"
->>>>>>> 3423351a
 authors = ["Yehuda Katz <wycats@gmail.com>",
            "Carl Lerche <me@carllerche.com>",
            "Alex Crichton <alex@alexcrichton.com>"]
@@ -27,11 +23,7 @@
 curl = "0.4.6"
 docopt = "0.8.1"
 env_logger = "0.4"
-<<<<<<< HEAD
-error-chain = "0.11.0"
-=======
 error-chain = "0.11.0-rc.2"
->>>>>>> 3423351a
 filetime = "0.1"
 flate2 = "0.2"
 fs2 = "0.4"
