extern crate cargotest;
extern crate hamcrest;

use std::fs::{self, File};
use std::io::prelude::*;

use cargotest::{rustc_host, sleep_ms};
use cargotest::support::{project, execs};
use cargotest::support::paths::CargoPathExt;
use cargotest::support::registry::Package;
use hamcrest::{assert_that, existing_file, existing_dir};

#[test]
fn custom_build_script_failed() {
    let p = project("foo")
        .file("Cargo.toml", r#"
            [project]

            name = "foo"
            version = "0.5.0"
            authors = ["wycats@example.com"]
            build = "build.rs"
        "#)
        .file("src/main.rs", r#"
            fn main() {}
        "#)
        .file("build.rs", r#"
            fn main() {
                std::process::exit(101);
            }
        "#);
    assert_that(p.cargo_process("build").arg("-v"),
                execs().with_status(101)
                       .with_stderr(&format!("\
[COMPILING] foo v0.5.0 ({url})
[RUNNING] `rustc --crate-name build_script_build build.rs --crate-type bin [..]`
[RUNNING] `[..][/]build-script-build`
[ERROR] failed to run custom build command for `foo v0.5.0 ({url})`
process didn't exit successfully: `[..][/]build-script-build` (exit code: 101)",
url = p.url())));
}

#[test]
fn custom_build_env_vars() {
    let p = project("foo")
        .file("Cargo.toml", r#"
            [project]

            name = "foo"
            version = "0.5.0"
            authors = ["wycats@example.com"]

            [features]
            bar_feat = ["bar/foo"]

            [dependencies.bar]
            path = "bar"
        "#)
        .file("src/main.rs", r#"
            fn main() {}
        "#)
        .file("bar/Cargo.toml", r#"
            [project]

            name = "bar"
            version = "0.5.0"
            authors = ["wycats@example.com"]
            build = "build.rs"

            [features]
            foo = []
        "#)
        .file("bar/src/lib.rs", r#"
            pub fn hello() {}
        "#);

    let file_content = format!(r#"
            use std::env;
            use std::io::prelude::*;
            use std::path::Path;
            use std::fs;

            fn main() {{
                let _target = env::var("TARGET").unwrap();
                let _ncpus = env::var("NUM_JOBS").unwrap();
                let _dir = env::var("CARGO_MANIFEST_DIR").unwrap();

                let opt = env::var("OPT_LEVEL").unwrap();
                assert_eq!(opt, "0");

                let opt = env::var("PROFILE").unwrap();
                assert_eq!(opt, "debug");

                let debug = env::var("DEBUG").unwrap();
                assert_eq!(debug, "true");

                let out = env::var("OUT_DIR").unwrap();
                assert!(out.starts_with(r"{0}"));
                assert!(fs::metadata(&out).map(|m| m.is_dir()).unwrap_or(false));

                let _host = env::var("HOST").unwrap();

                let _feat = env::var("CARGO_FEATURE_FOO").unwrap();

                let rustc = env::var("RUSTC").unwrap();
                assert_eq!(rustc, "rustc");

                let rustdoc = env::var("RUSTDOC").unwrap();
                assert_eq!(rustdoc, "rustdoc");
            }}
        "#,
        p.root().join("target").join("debug").join("build").display());

    let p = p.file("bar/build.rs", &file_content);


    assert_that(p.cargo_process("build").arg("--features").arg("bar_feat"),
                execs().with_status(0));
}

#[test]
fn custom_build_script_wrong_rustc_flags() {
    let p = project("foo")
        .file("Cargo.toml", r#"
            [project]

            name = "foo"
            version = "0.5.0"
            authors = ["wycats@example.com"]
            build = "build.rs"
        "#)
        .file("src/main.rs", r#"
            fn main() {}
        "#)
        .file("build.rs", r#"
            fn main() {
                println!("cargo:rustc-flags=-aaa -bbb");
            }
        "#);

    assert_that(p.cargo_process("build"),
                execs().with_status(101)
                       .with_stderr_contains(&format!("\
[ERROR] Only `-l` and `-L` flags are allowed in build script of `foo v0.5.0 ({})`: \
`-aaa -bbb`",
p.url())));
}

/*
#[test]
fn custom_build_script_rustc_flags() {
    let p = project("foo")
        .file("Cargo.toml", r#"
            [project]

            name = "bar"
            version = "0.5.0"
            authors = ["wycats@example.com"]

            [dependencies.foo]
            path = "foo"
        "#)
        .file("src/main.rs", r#"
            fn main() {}
        "#)
        .file("foo/Cargo.toml", r#"
            [project]

            name = "foo"
            version = "0.5.0"
            authors = ["wycats@example.com"]
            build = "build.rs"
        "#)
        .file("foo/src/lib.rs", r#"
        "#)
        .file("foo/build.rs", r#"
            fn main() {
                println!("cargo:rustc-flags=-l nonexistinglib -L /dummy/path1 -L /dummy/path2");
            }
        "#);

    // TODO: TEST FAILS BECAUSE OF WRONG STDOUT (but otherwise, the build works)
    assert_that(p.cargo_process("build").arg("--verbose"),
                execs().with_status(101)
                       .with_stderr(&format!("\
[COMPILING] bar v0.5.0 ({url})
[RUNNING] `rustc --crate-name test {dir}{sep}src{sep}lib.rs --crate-type lib -C debuginfo=2 \
        -C metadata=[..] \
        -C extra-filename=-[..] \
        --out-dir {dir}{sep}target \
        --emit=dep-info,link \
        -L {dir}{sep}target \
        -L {dir}{sep}target{sep}deps`
", sep = path::SEP,
dir = p.root().display(),
url = p.url(),
)));
}
*/

#[test]
fn links_no_build_cmd() {
    let p = project("foo")
        .file("Cargo.toml", r#"
            [project]
            name = "foo"
            version = "0.5.0"
            authors = []
            links = "a"
        "#)
        .file("src/lib.rs", "");

    assert_that(p.cargo_process("build"),
                execs().with_status(101)
                       .with_stderr("\
[ERROR] package `foo v0.5.0 (file://[..])` specifies that it links to `a` but does \
not have a custom build script
"));
}

#[test]
fn links_duplicates() {
    let p = project("foo")
        .file("Cargo.toml", r#"
            [project]
            name = "foo"
            version = "0.5.0"
            authors = []
            links = "a"
            build = "build.rs"

            [dependencies.a]
            path = "a"
        "#)
        .file("src/lib.rs", "")
        .file("build.rs", "")
        .file("a/Cargo.toml", r#"
            [project]
            name = "a"
            version = "0.5.0"
            authors = []
            links = "a"
            build = "build.rs"
        "#)
        .file("a/src/lib.rs", "")
        .file("a/build.rs", "");

    assert_that(p.cargo_process("build"),
                execs().with_status(101)
                       .with_stderr("\
[ERROR] native library `a` is being linked to by more than one package, and can only be \
linked to by one package

  [..] v0.5.0 (file://[..])
  [..] v0.5.0 (file://[..])
"));
}

#[test]
fn overrides_and_links() {
    let target = rustc_host();

    let p = project("foo")
        .file("Cargo.toml", r#"
            [project]
            name = "foo"
            version = "0.5.0"
            authors = []
            build = "build.rs"

            [dependencies.a]
            path = "a"
        "#)
        .file("src/lib.rs", "")
        .file("build.rs", r#"
            use std::env;
            fn main() {
                assert_eq!(env::var("DEP_FOO_FOO").ok().expect("FOO missing"),
                           "bar");
                assert_eq!(env::var("DEP_FOO_BAR").ok().expect("BAR missing"),
                           "baz");
            }
        "#)
        .file(".cargo/config", &format!(r#"
            [target.{}.foo]
            rustc-flags = "-L foo -L bar"
            foo = "bar"
            bar = "baz"
        "#, target))
        .file("a/Cargo.toml", r#"
            [project]
            name = "a"
            version = "0.5.0"
            authors = []
            links = "foo"
            build = "build.rs"
        "#)
        .file("a/src/lib.rs", "")
        .file("a/build.rs", "not valid rust code");

    assert_that(p.cargo_process("build").arg("-v"),
                execs().with_status(0)
                       .with_stderr("\
[..]
[..]
[..]
[..]
[..]
[RUNNING] `rustc --crate-name foo [..] -L foo -L bar`
[FINISHED] dev [unoptimized + debuginfo] target(s) in [..]
"));
}

#[test]
fn unused_overrides() {
    let target = rustc_host();

    let p = project("foo")
        .file("Cargo.toml", r#"
            [project]
            name = "foo"
            version = "0.5.0"
            authors = []
            build = "build.rs"
        "#)
        .file("src/lib.rs", "")
        .file("build.rs", "fn main() {}")
        .file(".cargo/config", &format!(r#"
            [target.{}.foo]
            rustc-flags = "-L foo -L bar"
            foo = "bar"
            bar = "baz"
        "#, target));

    assert_that(p.cargo_process("build").arg("-v"),
                execs().with_status(0));
}

#[test]
fn links_passes_env_vars() {
    let p = project("foo")
        .file("Cargo.toml", r#"
            [project]
            name = "foo"
            version = "0.5.0"
            authors = []
            build = "build.rs"

            [dependencies.a]
            path = "a"
        "#)
        .file("src/lib.rs", "")
        .file("build.rs", r#"
            use std::env;
            fn main() {
                assert_eq!(env::var("DEP_FOO_FOO").unwrap(), "bar");
                assert_eq!(env::var("DEP_FOO_BAR").unwrap(), "baz");
            }
        "#)
        .file("a/Cargo.toml", r#"
            [project]
            name = "a"
            version = "0.5.0"
            authors = []
            links = "foo"
            build = "build.rs"
        "#)
        .file("a/src/lib.rs", "")
        .file("a/build.rs", r#"
            use std::env;
            fn main() {
                let lib = env::var("CARGO_MANIFEST_LINKS").unwrap();
                assert_eq!(lib, "foo");

                println!("cargo:foo=bar");
                println!("cargo:bar=baz");
            }
        "#);

    assert_that(p.cargo_process("build").arg("-v"),
                execs().with_status(0));
}

#[test]
fn only_rerun_build_script() {
    let p = project("foo")
        .file("Cargo.toml", r#"
            [project]
            name = "foo"
            version = "0.5.0"
            authors = []
            build = "build.rs"
        "#)
        .file("src/lib.rs", "")
        .file("build.rs", r#"
            fn main() {}
        "#);

    assert_that(p.cargo_process("build").arg("-v"),
                execs().with_status(0));
    p.root().move_into_the_past();

    File::create(&p.root().join("some-new-file")).unwrap();
    p.root().move_into_the_past();

    assert_that(p.cargo("build").arg("-v"),
                execs().with_status(0)
                       .with_stderr("\
[COMPILING] foo v0.5.0 (file://[..])
[RUNNING] `[..][/]build-script-build`
[RUNNING] `rustc --crate-name foo [..]`
[FINISHED] dev [unoptimized + debuginfo] target(s) in [..]
"));
}

#[test]
fn rebuild_continues_to_pass_env_vars() {
    let a = project("a")
        .file("Cargo.toml", r#"
            [project]
            name = "a"
            version = "0.5.0"
            authors = []
            links = "foo"
            build = "build.rs"
        "#)
        .file("src/lib.rs", "")
        .file("build.rs", r#"
            use std::time::Duration;
            fn main() {
                println!("cargo:foo=bar");
                println!("cargo:bar=baz");
                std::thread::sleep(Duration::from_millis(500));
            }
        "#);
    a.build();
    a.root().move_into_the_past();

    let p = project("foo")
        .file("Cargo.toml", &format!(r#"
            [project]
            name = "foo"
            version = "0.5.0"
            authors = []
            build = "build.rs"

            [dependencies.a]
            path = '{}'
        "#, a.root().display()))
        .file("src/lib.rs", "")
        .file("build.rs", r#"
            use std::env;
            fn main() {
                assert_eq!(env::var("DEP_FOO_FOO").unwrap(), "bar");
                assert_eq!(env::var("DEP_FOO_BAR").unwrap(), "baz");
            }
        "#);

    assert_that(p.cargo_process("build").arg("-v"),
                execs().with_status(0));
    p.root().move_into_the_past();

    File::create(&p.root().join("some-new-file")).unwrap();
    p.root().move_into_the_past();

    assert_that(p.cargo("build").arg("-v"),
                execs().with_status(0));
}

#[test]
fn testing_and_such() {
    let p = project("foo")
        .file("Cargo.toml", r#"
            [project]
            name = "foo"
            version = "0.5.0"
            authors = []
            build = "build.rs"
        "#)
        .file("src/lib.rs", "")
        .file("build.rs", r#"
            fn main() {}
        "#);

    println!("build");
    assert_that(p.cargo_process("build").arg("-v"),
                execs().with_status(0));
    p.root().move_into_the_past();

    File::create(&p.root().join("src/lib.rs")).unwrap();
    p.root().move_into_the_past();

    println!("test");
    assert_that(p.cargo("test").arg("-vj1"),
                execs().with_status(0)
                       .with_stderr("\
[COMPILING] foo v0.5.0 (file://[..])
[RUNNING] `[..][/]build-script-build`
[RUNNING] `rustc --crate-name foo [..]`
[RUNNING] `rustc --crate-name foo [..]`
[FINISHED] dev [unoptimized + debuginfo] target(s) in [..]
[RUNNING] `[..][/]foo-[..][EXE]`
[DOCTEST] foo
[RUNNING] `rustdoc --test [..]`")
                       .with_stdout_contains_n("running 0 tests", 2));

    println!("doc");
    assert_that(p.cargo("doc").arg("-v"),
                execs().with_status(0)
                       .with_stderr("\
[DOCUMENTING] foo v0.5.0 (file://[..])
[RUNNING] `rustdoc [..]`
[FINISHED] dev [unoptimized + debuginfo] target(s) in [..]
"));

    File::create(&p.root().join("src/main.rs")).unwrap()
         .write_all(b"fn main() {}").unwrap();
    println!("run");
    assert_that(p.cargo("run"),
                execs().with_status(0)
                       .with_stderr("\
[COMPILING] foo v0.5.0 (file://[..])
[FINISHED] dev [unoptimized + debuginfo] target(s) in [..]
[RUNNING] `target[/]debug[/]foo[EXE]`
"));
}

#[test]
fn propagation_of_l_flags() {
    let target = rustc_host();
    let p = project("foo")
        .file("Cargo.toml", r#"
            [project]
            name = "foo"
            version = "0.5.0"
            authors = []
            [dependencies.a]
            path = "a"
        "#)
        .file("src/lib.rs", "")
        .file("a/Cargo.toml", r#"
            [project]
            name = "a"
            version = "0.5.0"
            authors = []
            links = "bar"
            build = "build.rs"

            [dependencies.b]
            path = "../b"
        "#)
        .file("a/src/lib.rs", "")
        .file("a/build.rs", r#"
            fn main() {
                println!("cargo:rustc-flags=-L bar");
            }
        "#)
        .file("b/Cargo.toml", r#"
            [project]
            name = "b"
            version = "0.5.0"
            authors = []
            links = "foo"
            build = "build.rs"
        "#)
        .file("b/src/lib.rs", "")
        .file("b/build.rs", "bad file")
        .file(".cargo/config", &format!(r#"
            [target.{}.foo]
            rustc-flags = "-L foo"
        "#, target));

    assert_that(p.cargo_process("build").arg("-v").arg("-j1"),
                execs().with_status(0)
                       .with_stderr_contains("\
[RUNNING] `rustc --crate-name a [..] -L bar[..]-L foo[..]`
[COMPILING] foo v0.5.0 (file://[..])
[RUNNING] `rustc --crate-name foo [..] -L bar -L foo`
"));
}

#[test]
fn propagation_of_l_flags_new() {
    let target = rustc_host();
    let p = project("foo")
        .file("Cargo.toml", r#"
            [project]
            name = "foo"
            version = "0.5.0"
            authors = []
            [dependencies.a]
            path = "a"
        "#)
        .file("src/lib.rs", "")
        .file("a/Cargo.toml", r#"
            [project]
            name = "a"
            version = "0.5.0"
            authors = []
            links = "bar"
            build = "build.rs"

            [dependencies.b]
            path = "../b"
        "#)
        .file("a/src/lib.rs", "")
        .file("a/build.rs", r#"
            fn main() {
                println!("cargo:rustc-link-search=bar");
            }
        "#)
        .file("b/Cargo.toml", r#"
            [project]
            name = "b"
            version = "0.5.0"
            authors = []
            links = "foo"
            build = "build.rs"
        "#)
        .file("b/src/lib.rs", "")
        .file("b/build.rs", "bad file")
        .file(".cargo/config", &format!(r#"
            [target.{}.foo]
            rustc-link-search = ["foo"]
        "#, target));

    assert_that(p.cargo_process("build").arg("-v").arg("-j1"),
                execs().with_status(0)
                       .with_stderr_contains("\
[RUNNING] `rustc --crate-name a [..] -L bar[..]-L foo[..]`
[COMPILING] foo v0.5.0 (file://[..])
[RUNNING] `rustc --crate-name foo [..] -L bar -L foo`
"));
}

#[test]
fn build_deps_simple() {
    let p = project("foo")
        .file("Cargo.toml", r#"
            [project]
            name = "foo"
            version = "0.5.0"
            authors = []
            build = "build.rs"
            [build-dependencies.a]
            path = "a"
        "#)
        .file("src/lib.rs", "")
        .file("build.rs", "
            extern crate a;
            fn main() {}
        ")
        .file("a/Cargo.toml", r#"
            [project]
            name = "a"
            version = "0.5.0"
            authors = []
        "#)
        .file("a/src/lib.rs", "");

    assert_that(p.cargo_process("build").arg("-v"),
                execs().with_status(0)
                       .with_stderr("\
[COMPILING] a v0.5.0 (file://[..])
[RUNNING] `rustc --crate-name a [..]`
[COMPILING] foo v0.5.0 (file://[..])
[RUNNING] `rustc [..] build.rs [..] --extern a=[..]`
[RUNNING] `[..][/]foo-[..][/]build-script-build`
[RUNNING] `rustc --crate-name foo [..]`
[FINISHED] dev [unoptimized + debuginfo] target(s) in [..]
"));
}

#[test]
fn build_deps_not_for_normal() {
    let target = rustc_host();
    let p = project("foo")
        .file("Cargo.toml", r#"
            [project]
            name = "foo"
            version = "0.5.0"
            authors = []
            build = "build.rs"
            [build-dependencies.aaaaa]
            path = "a"
        "#)
        .file("src/lib.rs", "extern crate aaaaa;")
        .file("build.rs", "
            extern crate aaaaa;
            fn main() {}
        ")
        .file("a/Cargo.toml", r#"
            [project]
            name = "aaaaa"
            version = "0.5.0"
            authors = []
        "#)
        .file("a/src/lib.rs", "");

    assert_that(p.cargo_process("build").arg("-v").arg("--target").arg(&target),
                execs().with_status(101)
                       .with_stderr_contains("\
[..]can't find crate for `aaaaa`[..]
")
                       .with_stderr_contains("\
[ERROR] Could not compile `foo`.

Caused by:
  process didn't exit successfully: [..]
"));
}

#[test]
fn build_cmd_with_a_build_cmd() {
    let p = project("foo")
        .file("Cargo.toml", r#"
            [project]
            name = "foo"
            version = "0.5.0"
            authors = []
            build = "build.rs"

            [build-dependencies.a]
            path = "a"
        "#)
        .file("src/lib.rs", "")
        .file("build.rs", "
            extern crate a;
            fn main() {}
        ")
        .file("a/Cargo.toml", r#"
            [project]
            name = "a"
            version = "0.5.0"
            authors = []
            build = "build.rs"

            [build-dependencies.b]
            path = "../b"
        "#)
        .file("a/src/lib.rs", "")
        .file("a/build.rs", "extern crate b; fn main() {}")
        .file("b/Cargo.toml", r#"
            [project]
            name = "b"
            version = "0.5.0"
            authors = []
        "#)
        .file("b/src/lib.rs", "");

    assert_that(p.cargo_process("build").arg("-v"),
                execs().with_status(0)
                       .with_stderr("\
[COMPILING] b v0.5.0 (file://[..])
[RUNNING] `rustc --crate-name b [..]`
[COMPILING] a v0.5.0 (file://[..])
[RUNNING] `rustc [..] a[/]build.rs [..] --extern b=[..]`
[RUNNING] `[..][/]a-[..][/]build-script-build`
[RUNNING] `rustc --crate-name a [..]lib.rs --crate-type lib \
    --emit=dep-info,link -C debuginfo=2 \
    -C metadata=[..] \
    --out-dir [..]target[/]debug[/]deps \
    -L [..]target[/]debug[/]deps`
[COMPILING] foo v0.5.0 (file://[..])
[RUNNING] `rustc --crate-name build_script_build build.rs --crate-type bin \
    --emit=dep-info,link \
    -C debuginfo=2 -C metadata=[..] --out-dir [..] \
    -L [..]target[/]debug[/]deps \
    --extern a=[..]liba[..].rlib`
[RUNNING] `[..][/]foo-[..][/]build-script-build`
[RUNNING] `rustc --crate-name foo [..]lib.rs --crate-type lib \
    --emit=dep-info,link -C debuginfo=2 \
    -C metadata=[..] \
    --out-dir [..] \
    -L [..]target[/]debug[/]deps`
[FINISHED] dev [unoptimized + debuginfo] target(s) in [..]
"));
}

#[test]
fn out_dir_is_preserved() {
    let p = project("foo")
        .file("Cargo.toml", r#"
            [project]
            name = "foo"
            version = "0.5.0"
            authors = []
            build = "build.rs"
        "#)
        .file("src/lib.rs", "")
        .file("build.rs", r#"
            use std::env;
            use std::fs::File;
            use std::path::Path;
            fn main() {
                let out = env::var("OUT_DIR").unwrap();
                File::create(Path::new(&out).join("foo")).unwrap();
            }
        "#);

    // Make the file
    assert_that(p.cargo_process("build").arg("-v"),
                execs().with_status(0));
    p.root().move_into_the_past();

    // Change to asserting that it's there
    File::create(&p.root().join("build.rs")).unwrap().write_all(br#"
        use std::env;
        use std::old_io::File;
        fn main() {
            let out = env::var("OUT_DIR").unwrap();
            File::open(&Path::new(&out).join("foo")).unwrap();
        }
    "#).unwrap();
    p.root().move_into_the_past();
    assert_that(p.cargo("build").arg("-v"),
                execs().with_status(0));

    // Run a fresh build where file should be preserved
    assert_that(p.cargo("build").arg("-v"),
                execs().with_status(0));

    // One last time to make sure it's still there.
    File::create(&p.root().join("foo")).unwrap();
    assert_that(p.cargo("build").arg("-v"),
                execs().with_status(0));
}

#[test]
fn output_separate_lines() {
    let p = project("foo")
        .file("Cargo.toml", r#"
            [project]
            name = "foo"
            version = "0.5.0"
            authors = []
            build = "build.rs"
        "#)
        .file("src/lib.rs", "")
        .file("build.rs", r#"
            fn main() {
                println!("cargo:rustc-flags=-L foo");
                println!("cargo:rustc-flags=-l static=foo");
            }
        "#);
    assert_that(p.cargo_process("build").arg("-v"),
                execs().with_status(101)
                       .with_stderr_contains("\
[COMPILING] foo v0.5.0 (file://[..])
[RUNNING] `rustc [..] build.rs [..]`
[RUNNING] `[..][/]foo-[..][/]build-script-build`
[RUNNING] `rustc --crate-name foo [..] -L foo -l static=foo`
[ERROR] could not find native static library [..]
"));
}

#[test]
fn output_separate_lines_new() {
    let p = project("foo")
        .file("Cargo.toml", r#"
            [project]
            name = "foo"
            version = "0.5.0"
            authors = []
            build = "build.rs"
        "#)
        .file("src/lib.rs", "")
        .file("build.rs", r#"
            fn main() {
                println!("cargo:rustc-link-search=foo");
                println!("cargo:rustc-link-lib=static=foo");
            }
        "#);
    assert_that(p.cargo_process("build").arg("-v"),
                execs().with_status(101)
                       .with_stderr_contains("\
[COMPILING] foo v0.5.0 (file://[..])
[RUNNING] `rustc [..] build.rs [..]`
[RUNNING] `[..][/]foo-[..][/]build-script-build`
[RUNNING] `rustc --crate-name foo [..] -L foo -l static=foo`
[ERROR] could not find native static library [..]
"));
}

#[cfg(not(windows))] // FIXME(#867)
#[test]
fn code_generation() {
    let p = project("foo")
        .file("Cargo.toml", r#"
            [project]
            name = "foo"
            version = "0.5.0"
            authors = []
            build = "build.rs"
        "#)
        .file("src/main.rs", r#"
            include!(concat!(env!("OUT_DIR"), "/hello.rs"));

            fn main() {
                println!("{}", message());
            }
        "#)
        .file("build.rs", r#"
            use std::env;
            use std::fs::File;
            use std::io::prelude::*;
            use std::path::PathBuf;

            fn main() {
                let dst = PathBuf::from(env::var("OUT_DIR").unwrap());
                let mut f = File::create(&dst.join("hello.rs")).unwrap();
                f.write_all(b"
                    pub fn message() -> &'static str {
                        \"Hello, World!\"
                    }
                ").unwrap();
            }
        "#);
    p.build();

    assert_that(p.cargo("run"),
                execs().with_status(0)
                       .with_stderr("\
[COMPILING] foo v0.5.0 (file://[..])
[FINISHED] dev [unoptimized + debuginfo] target(s) in [..]
[RUNNING] `target[/]debug[/]foo`")
                       .with_stdout("\
Hello, World!
"));

    assert_that(p.cargo("test"),
                execs().with_status(0));
}

#[test]
fn release_with_build_script() {
    let p = project("foo")
        .file("Cargo.toml", r#"
            [project]
            name = "foo"
            version = "0.5.0"
            authors = []
            build = "build.rs"
        "#)
        .file("src/lib.rs", "")
        .file("build.rs", r#"
            fn main() {}
        "#);

    assert_that(p.cargo_process("build").arg("-v").arg("--release"),
                execs().with_status(0));
}

#[test]
fn build_script_only() {
    let p = project("foo")
        .file("Cargo.toml", r#"
              [project]
              name = "foo"
              version = "0.0.0"
              authors = []
              build = "build.rs"
        "#)
        .file("build.rs", r#"fn main() {}"#);
    assert_that(p.cargo_process("build").arg("-v"),
                execs().with_status(101)
                       .with_stderr("\
[ERROR] failed to parse manifest at `[..]`

Caused by:
  no targets specified in the manifest
  either src/lib.rs, src/main.rs, a [lib] section, or [[bin]] section must be present"));
}

#[test]
fn shared_dep_with_a_build_script() {
    let p = project("foo")
        .file("Cargo.toml", r#"
            [project]
            name = "foo"
            version = "0.5.0"
            authors = []
            build = "build.rs"

            [dependencies.a]
            path = "a"

            [build-dependencies.b]
            path = "b"
        "#)
        .file("src/lib.rs", "")
        .file("build.rs", "fn main() {}")
        .file("a/Cargo.toml", r#"
            [package]
            name = "a"
            version = "0.5.0"
            authors = []
            build = "build.rs"
        "#)
        .file("a/build.rs", "fn main() {}")
        .file("a/src/lib.rs", "")
        .file("b/Cargo.toml", r#"
            [package]
            name = "b"
            version = "0.5.0"
            authors = []

            [dependencies.a]
            path = "../a"
        "#)
        .file("b/src/lib.rs", "");
    assert_that(p.cargo_process("build").arg("-v"),
                execs().with_status(0));
}

#[test]
fn transitive_dep_host() {
    let p = project("foo")
        .file("Cargo.toml", r#"
            [project]
            name = "foo"
            version = "0.5.0"
            authors = []
            build = "build.rs"

            [build-dependencies.b]
            path = "b"
        "#)
        .file("src/lib.rs", "")
        .file("build.rs", "fn main() {}")
        .file("a/Cargo.toml", r#"
            [package]
            name = "a"
            version = "0.5.0"
            authors = []
            links = "foo"
            build = "build.rs"
        "#)
        .file("a/build.rs", "fn main() {}")
        .file("a/src/lib.rs", "")
        .file("b/Cargo.toml", r#"
            [package]
            name = "b"
            version = "0.5.0"
            authors = []

            [lib]
            name = "b"
            plugin = true

            [dependencies.a]
            path = "../a"
        "#)
        .file("b/src/lib.rs", "");
    assert_that(p.cargo_process("build"),
                execs().with_status(0));
}

#[test]
fn test_a_lib_with_a_build_command() {
    let p = project("foo")
        .file("Cargo.toml", r#"
            [project]
            name = "foo"
            version = "0.5.0"
            authors = []
            build = "build.rs"
        "#)
        .file("src/lib.rs", r#"
            include!(concat!(env!("OUT_DIR"), "/foo.rs"));

            /// ```
            /// foo::bar();
            /// ```
            pub fn bar() {
                assert_eq!(foo(), 1);
            }
        "#)
        .file("build.rs", r#"
            use std::env;
            use std::io::prelude::*;
            use std::fs::File;
            use std::path::PathBuf;

            fn main() {
                let out = PathBuf::from(env::var("OUT_DIR").unwrap());
                File::create(out.join("foo.rs")).unwrap().write_all(b"
                    fn foo() -> i32 { 1 }
                ").unwrap();
            }
        "#);
    assert_that(p.cargo_process("test"),
                execs().with_status(0));
}

#[test]
fn test_dev_dep_build_script() {
    let p = project("foo")
        .file("Cargo.toml", r#"
            [project]
            name = "foo"
            version = "0.5.0"
            authors = []

            [dev-dependencies.a]
            path = "a"
        "#)
        .file("src/lib.rs", "")
        .file("a/Cargo.toml", r#"
            [project]
            name = "a"
            version = "0.5.0"
            authors = []
            build = "build.rs"
        "#)
        .file("a/build.rs", "fn main() {}")
        .file("a/src/lib.rs", "");

    assert_that(p.cargo_process("test"), execs().with_status(0));
}

#[test]
fn build_script_with_dynamic_native_dependency() {

    let workspace = project("ws")
        .file("Cargo.toml", r#"
            [workspace]
            members = ["builder", "foo"]
        "#);
    workspace.build();

    let build = project("ws/builder")
        .file("Cargo.toml", r#"
            [package]
            name = "builder"
            version = "0.0.1"
            authors = []

            [lib]
            name = "builder"
            crate-type = ["dylib"]
            plugin = true
        "#)
        .file("src/lib.rs", r#"
            #[no_mangle]
            pub extern fn foo() {}
        "#);
    build.build();

    let foo = project("ws/foo")
        .file("Cargo.toml", r#"
            [package]
            name = "foo"
            version = "0.0.1"
            authors = []
            build = "build.rs"

            [build-dependencies.bar]
            path = "bar"
        "#)
        .file("build.rs", r#"
            extern crate bar;
            fn main() { bar::bar() }
        "#)
        .file("src/lib.rs", "")
        .file("bar/Cargo.toml", r#"
            [package]
            name = "bar"
            version = "0.0.1"
            authors = []
            build = "build.rs"
        "#)
        .file("bar/build.rs", r#"
            use std::env;
            use std::path::PathBuf;

            fn main() {
                let src = PathBuf::from(env::var("SRC").unwrap());
                println!("cargo:rustc-link-search=native={}/target/debug/deps",
                         src.display());
            }
        "#)
        .file("bar/src/lib.rs", r#"
            pub fn bar() {
                #[cfg_attr(not(target_env = "msvc"), link(name = "builder"))]
                #[cfg_attr(target_env = "msvc", link(name = "builder.dll"))]
                extern { fn foo(); }
                unsafe { foo() }
            }
        "#);
    foo.build();

    assert_that(build.cargo("build").arg("-v")
                .env("RUST_LOG", "cargo::ops::cargo_rustc"),
                execs().with_status(0));

    assert_that(foo.cargo("build").arg("-v").env("SRC", build.root())
                .env("RUST_LOG", "cargo::ops::cargo_rustc"),
                execs().with_status(0));
}

#[test]
fn profile_and_opt_level_set_correctly() {
    let build = project("builder")
        .file("Cargo.toml", r#"
            [package]
            name = "builder"
            version = "0.0.1"
            authors = []
            build = "build.rs"
        "#)
        .file("src/lib.rs", "")
        .file("build.rs", r#"
              use std::env;

              fn main() {
                  assert_eq!(env::var("OPT_LEVEL").unwrap(), "3");
                  assert_eq!(env::var("PROFILE").unwrap(), "release");
                  assert_eq!(env::var("DEBUG").unwrap(), "false");
              }
        "#);
    assert_that(build.cargo_process("bench"),
                execs().with_status(0));
}

#[test]
fn build_script_with_lto() {
    let build = project("builder")
        .file("Cargo.toml", r#"
            [package]
            name = "builder"
            version = "0.0.1"
            authors = []
            build = "build.rs"

            [profile.dev]
            lto = true
        "#)
        .file("src/lib.rs", "")
        .file("build.rs", r#"
              fn main() {
              }
        "#);
    assert_that(build.cargo_process("build"),
                execs().with_status(0));
}

#[test]
fn test_duplicate_deps() {
    let p = project("foo")
        .file("Cargo.toml", r#"
            [project]
            name = "foo"
            version = "0.1.0"
            authors = []
            build = "build.rs"

            [dependencies.bar]
            path = "bar"

            [build-dependencies.bar]
            path = "bar"
        "#)
        .file("src/main.rs", r#"
            extern crate bar;
            fn main() { bar::do_nothing() }
        "#)
        .file("build.rs", r#"
            extern crate bar;
            fn main() { bar::do_nothing() }
        "#)
        .file("bar/Cargo.toml", r#"
            [project]
            name = "bar"
            version = "0.1.0"
            authors = []
        "#)
        .file("bar/src/lib.rs", "pub fn do_nothing() {}");

    assert_that(p.cargo_process("build"), execs().with_status(0));
}

#[test]
fn cfg_feedback() {
    let build = project("builder")
        .file("Cargo.toml", r#"
            [package]
            name = "builder"
            version = "0.0.1"
            authors = []
            build = "build.rs"
        "#)
        .file("src/main.rs", "
            #[cfg(foo)]
            fn main() {}
        ")
        .file("build.rs", r#"
            fn main() {
                println!("cargo:rustc-cfg=foo");
            }
        "#);
    assert_that(build.cargo_process("build").arg("-v"),
                execs().with_status(0));
}

#[test]
fn cfg_override() {
    let target = rustc_host();

    let p = project("foo")
        .file("Cargo.toml", r#"
            [project]
            name = "foo"
            version = "0.5.0"
            authors = []
            links = "a"
            build = "build.rs"
        "#)
        .file("src/main.rs", "
            #[cfg(foo)]
            fn main() {}
        ")
        .file("build.rs", "")
        .file(".cargo/config", &format!(r#"
            [target.{}.a]
            rustc-cfg = ["foo"]
        "#, target));

    assert_that(p.cargo_process("build").arg("-v"),
                execs().with_status(0));
}

#[test]
fn cfg_test() {
    let p = project("foo")
        .file("Cargo.toml", r#"
            [package]
            name = "foo"
            version = "0.0.1"
            authors = []
            build = "build.rs"
        "#)
        .file("build.rs", r#"
            fn main() {
                println!("cargo:rustc-cfg=foo");
            }
        "#)
        .file("src/lib.rs", r#"
            ///
            /// ```
            /// extern crate foo;
            ///
            /// fn main() {
            ///     foo::foo()
            /// }
            /// ```
            ///
            #[cfg(foo)]
            pub fn foo() {}

            #[cfg(foo)]
            #[test]
            fn test_foo() {
                foo()
            }
        "#)
        .file("tests/test.rs", r#"
            #[cfg(foo)]
            #[test]
            fn test_bar() {}
        "#);
    assert_that(p.cargo_process("test").arg("-v"),
                execs().with_stderr(format!("\
[COMPILING] foo v0.0.1 ({dir})
[RUNNING] [..] build.rs [..]
[RUNNING] `[..][/]build-script-build`
[RUNNING] [..] --cfg foo[..]
[RUNNING] [..] --cfg foo[..]
[RUNNING] [..] --cfg foo[..]
[FINISHED] dev [unoptimized + debuginfo] target(s) in [..]
[RUNNING] `[..][/]foo-[..][EXE]`
[RUNNING] `[..][/]test-[..][EXE]`
[DOCTEST] foo
[RUNNING] [..] --cfg foo[..]", dir = p.url()))
<<<<<<< HEAD
                       .with_stdout("
running 1 test
test test_foo ... ok

test result: ok. 1 passed; 0 failed; 0 ignored; 0 measured


running 1 test
test test_bar ... ok

test result: ok. 1 passed; 0 failed; 0 ignored; 0 measured


running 1 test
test [..] ... ok

test result: ok. 1 passed; 0 failed; 0 ignored; 0 measured

"));
=======
                       .with_stdout_contains("test test_foo ... ok")
                       .with_stdout_contains("test test_bar ... ok")
                       .with_stdout_contains_n("test [..] ... ok", 3));
>>>>>>> a60d185c
}

#[test]
fn cfg_doc() {
    let p = project("foo")
        .file("Cargo.toml", r#"
            [package]
            name = "foo"
            version = "0.0.1"
            authors = []
            build = "build.rs"

            [dependencies.bar]
            path = "bar"
        "#)
        .file("build.rs", r#"
            fn main() {
                println!("cargo:rustc-cfg=foo");
            }
        "#)
        .file("src/lib.rs", r#"
            #[cfg(foo)]
            pub fn foo() {}
        "#)
        .file("bar/Cargo.toml", r#"
            [package]
            name = "bar"
            version = "0.0.1"
            authors = []
            build = "build.rs"
        "#)
        .file("bar/build.rs", r#"
            fn main() {
                println!("cargo:rustc-cfg=bar");
            }
        "#)
        .file("bar/src/lib.rs", r#"
            #[cfg(bar)]
            pub fn bar() {}
        "#);
    assert_that(p.cargo_process("doc"),
                execs().with_status(0));
    assert_that(&p.root().join("target/doc"), existing_dir());
    assert_that(&p.root().join("target/doc/foo/fn.foo.html"), existing_file());
    assert_that(&p.root().join("target/doc/bar/fn.bar.html"), existing_file());
}

#[test]
fn cfg_override_test() {
    let p = project("foo")
        .file("Cargo.toml", r#"
            [package]
            name = "foo"
            version = "0.0.1"
            authors = []
            build = "build.rs"
            links = "a"
        "#)
        .file("build.rs", "")
        .file(".cargo/config", &format!(r#"
            [target.{}.a]
            rustc-cfg = ["foo"]
        "#, rustc_host()))
        .file("src/lib.rs", r#"
            ///
            /// ```
            /// extern crate foo;
            ///
            /// fn main() {
            ///     foo::foo()
            /// }
            /// ```
            ///
            #[cfg(foo)]
            pub fn foo() {}

            #[cfg(foo)]
            #[test]
            fn test_foo() {
                foo()
            }
        "#)
        .file("tests/test.rs", r#"
            #[cfg(foo)]
            #[test]
            fn test_bar() {}
        "#);
    assert_that(p.cargo_process("test").arg("-v"),
                execs().with_stderr(format!("\
[COMPILING] foo v0.0.1 ({dir})
[RUNNING] `[..]`
[RUNNING] `[..]`
[RUNNING] `[..]`
[FINISHED] dev [unoptimized + debuginfo] target(s) in [..]
[RUNNING] `[..][/]foo-[..][EXE]`
[RUNNING] `[..][/]test-[..][EXE]`
[DOCTEST] foo
[RUNNING] [..] --cfg foo[..]", dir = p.url()))
<<<<<<< HEAD
                       .with_stdout("
running 1 test
test test_foo ... ok

test result: ok. 1 passed; 0 failed; 0 ignored; 0 measured


running 1 test
test test_bar ... ok

test result: ok. 1 passed; 0 failed; 0 ignored; 0 measured


running 1 test
test [..] ... ok

test result: ok. 1 passed; 0 failed; 0 ignored; 0 measured

"));
=======
                       .with_stdout_contains("test test_foo ... ok")
                       .with_stdout_contains("test test_bar ... ok")
                       .with_stdout_contains_n("test [..] ... ok", 3));
>>>>>>> a60d185c
}

#[test]
fn cfg_override_doc() {
    let p = project("foo")
        .file("Cargo.toml", r#"
            [package]
            name = "foo"
            version = "0.0.1"
            authors = []
            build = "build.rs"
            links = "a"

            [dependencies.bar]
            path = "bar"
        "#)
        .file(".cargo/config", &format!(r#"
            [target.{target}.a]
            rustc-cfg = ["foo"]
            [target.{target}.b]
            rustc-cfg = ["bar"]
        "#, target = rustc_host()))
        .file("build.rs", "")
        .file("src/lib.rs", r#"
            #[cfg(foo)]
            pub fn foo() {}
        "#)
        .file("bar/Cargo.toml", r#"
            [package]
            name = "bar"
            version = "0.0.1"
            authors = []
            build = "build.rs"
            links = "b"
        "#)
        .file("bar/build.rs", "")
        .file("bar/src/lib.rs", r#"
            #[cfg(bar)]
            pub fn bar() {}
        "#) ;
    assert_that(p.cargo_process("doc"),
                execs().with_status(0));
    assert_that(&p.root().join("target/doc"), existing_dir());
    assert_that(&p.root().join("target/doc/foo/fn.foo.html"), existing_file());
    assert_that(&p.root().join("target/doc/bar/fn.bar.html"), existing_file());
}

#[test]
fn env_build() {
    let p = project("foo")
        .file("Cargo.toml", r#"
            [package]
            name = "foo"
            version = "0.0.1"
            authors = []
            build = "build.rs"
        "#)
        .file("src/main.rs", r#"
            const FOO: &'static str = env!("FOO");
            fn main() {
                println!("{}", FOO);
            }
        "#)
        .file("build.rs", r#"
            fn main() {
                println!("cargo:rustc-env=FOO=foo");
            }
        "#);
    assert_that(p.cargo_process("build").arg("-v"),
                execs().with_status(0));
    assert_that(p.cargo("run").arg("-v"),
                execs().with_status(0).with_stdout("foo\n"));
}

#[test]
fn env_test() {
    let p = project("foo")
        .file("Cargo.toml", r#"
            [package]
            name = "foo"
            version = "0.0.1"
            authors = []
            build = "build.rs"
        "#)
        .file("build.rs", r#"
            fn main() {
                println!("cargo:rustc-env=FOO=foo");
            }
        "#)
        .file("src/lib.rs", r#"
            pub const FOO: &'static str = env!("FOO");
        "#)
        .file("tests/test.rs", r#"
            extern crate foo;

            #[test]
            fn test_foo() {
                assert_eq!("foo", foo::FOO);
            }
        "#);
    assert_that(p.cargo_process("test").arg("-v"),
                execs().with_stderr(format!("\
[COMPILING] foo v0.0.1 ({dir})
[RUNNING] [..] build.rs [..]
[RUNNING] `[..][/]build-script-build`
[RUNNING] [..] --crate-name foo[..]
[RUNNING] [..] --crate-name foo[..]
[RUNNING] [..] --crate-name test[..]
[FINISHED] dev [unoptimized + debuginfo] target(s) in [..]
[RUNNING] `[..][/]foo-[..][EXE]`
[RUNNING] `[..][/]test-[..][EXE]`
[DOCTEST] foo
[RUNNING] [..] --crate-name foo[..]", dir = p.url()))
                       .with_stdout_contains_n("running 0 tests", 2)
                       .with_stdout_contains("test test_foo ... ok"));
}

#[test]
fn env_doc() {
    let p = project("foo")
        .file("Cargo.toml", r#"
            [package]
            name = "foo"
            version = "0.0.1"
            authors = []
            build = "build.rs"
        "#)
        .file("src/main.rs", r#"
            const FOO: &'static str = env!("FOO");
            fn main() {}
        "#)
        .file("build.rs", r#"
            fn main() {
                println!("cargo:rustc-env=FOO=foo");
            }
        "#);
    assert_that(p.cargo_process("doc").arg("-v"),
                execs().with_status(0));
}

#[test]
fn flags_go_into_tests() {
    let p = project("foo")
        .file("Cargo.toml", r#"
            [project]
            name = "foo"
            version = "0.5.0"
            authors = []

            [dependencies]
            b = { path = "b" }
        "#)
        .file("src/lib.rs", "")
        .file("tests/foo.rs", "")
        .file("b/Cargo.toml", r#"
            [project]
            name = "b"
            version = "0.5.0"
            authors = []
            [dependencies]
            a = { path = "../a" }
        "#)
        .file("b/src/lib.rs", "")
        .file("a/Cargo.toml", r#"
            [project]
            name = "a"
            version = "0.5.0"
            authors = []
            build = "build.rs"
        "#)
        .file("a/src/lib.rs", "")
        .file("a/build.rs", r#"
            fn main() {
                println!("cargo:rustc-link-search=test");
            }
        "#);

    assert_that(p.cargo_process("test").arg("-v").arg("--test=foo"),
                execs().with_status(0)
                       .with_stderr("\
[COMPILING] a v0.5.0 ([..]
[RUNNING] `rustc [..] a[/]build.rs [..]`
[RUNNING] `[..][/]build-script-build`
[RUNNING] `rustc [..] a[/]src[/]lib.rs [..] -L test[..]`
[COMPILING] b v0.5.0 ([..]
[RUNNING] `rustc [..] b[/]src[/]lib.rs [..] -L test[..]`
[COMPILING] foo v0.5.0 ([..]
[RUNNING] `rustc [..] src[/]lib.rs [..] -L test[..]`
[RUNNING] `rustc [..] tests[/]foo.rs [..] -L test[..]`
[FINISHED] dev [unoptimized + debuginfo] target(s) in [..]
[RUNNING] `[..][/]foo-[..][EXE]`")
                       .with_stdout_contains("running 0 tests"));

    assert_that(p.cargo("test").arg("-v").arg("-pb").arg("--lib"),
                execs().with_status(0)
                       .with_stderr("\
[FRESH] a v0.5.0 ([..]
[COMPILING] b v0.5.0 ([..]
[RUNNING] `rustc [..] b[/]src[/]lib.rs [..] -L test[..]`
[FINISHED] dev [unoptimized + debuginfo] target(s) in [..]
[RUNNING] `[..][/]b-[..][EXE]`")
                       .with_stdout_contains("running 0 tests"));
}

#[test]
fn diamond_passes_args_only_once() {
    let p = project("foo")
        .file("Cargo.toml", r#"
            [project]
            name = "foo"
            version = "0.5.0"
            authors = []

            [dependencies]
            a = { path = "a" }
            b = { path = "b" }
        "#)
        .file("src/lib.rs", "")
        .file("tests/foo.rs", "")
        .file("a/Cargo.toml", r#"
            [project]
            name = "a"
            version = "0.5.0"
            authors = []
            [dependencies]
            b = { path = "../b" }
            c = { path = "../c" }
        "#)
        .file("a/src/lib.rs", "")
        .file("b/Cargo.toml", r#"
            [project]
            name = "b"
            version = "0.5.0"
            authors = []
            [dependencies]
            c = { path = "../c" }
        "#)
        .file("b/src/lib.rs", "")
        .file("c/Cargo.toml", r#"
            [project]
            name = "c"
            version = "0.5.0"
            authors = []
            build = "build.rs"
        "#)
        .file("c/build.rs", r#"
            fn main() {
                println!("cargo:rustc-link-search=native=test");
            }
        "#)
        .file("c/src/lib.rs", "");

    assert_that(p.cargo_process("build").arg("-v"),
                execs().with_status(0).with_stderr("\
[COMPILING] c v0.5.0 ([..]
[RUNNING] `rustc [..]`
[RUNNING] `[..]`
[RUNNING] `rustc [..]`
[COMPILING] b v0.5.0 ([..]
[RUNNING] `rustc [..]`
[COMPILING] a v0.5.0 ([..]
[RUNNING] `rustc [..]`
[COMPILING] foo v0.5.0 ([..]
[RUNNING] `[..]rlib -L native=test`
[FINISHED] dev [unoptimized + debuginfo] target(s) in [..]
"));
}

#[test]
fn adding_an_override_invalidates() {
    let target = rustc_host();
    let p = project("foo")
        .file("Cargo.toml", r#"
            [project]
            name = "foo"
            version = "0.5.0"
            authors = []
            links = "foo"
            build = "build.rs"
        "#)
        .file("src/lib.rs", "")
        .file(".cargo/config", "")
        .file("build.rs", r#"
            fn main() {
                println!("cargo:rustc-link-search=native=foo");
            }
        "#);

    assert_that(p.cargo_process("build").arg("-v"),
                execs().with_status(0).with_stderr("\
[COMPILING] foo v0.5.0 ([..]
[RUNNING] `rustc [..]`
[RUNNING] `[..]`
[RUNNING] `rustc [..] -L native=foo`
[FINISHED] dev [unoptimized + debuginfo] target(s) in [..]
"));

    File::create(p.root().join(".cargo/config")).unwrap().write_all(format!("
        [target.{}.foo]
        rustc-link-search = [\"native=bar\"]
    ", target).as_bytes()).unwrap();

    assert_that(p.cargo("build").arg("-v"),
                execs().with_status(0).with_stderr("\
[COMPILING] foo v0.5.0 ([..]
[RUNNING] `rustc [..] -L native=bar`
[FINISHED] dev [unoptimized + debuginfo] target(s) in [..]
"));
}

#[test]
fn changing_an_override_invalidates() {
    let target = rustc_host();
    let p = project("foo")
        .file("Cargo.toml", r#"
            [project]
            name = "foo"
            version = "0.5.0"
            authors = []
            links = "foo"
            build = "build.rs"
        "#)
        .file("src/lib.rs", "")
        .file(".cargo/config", &format!("
            [target.{}.foo]
            rustc-link-search = [\"native=foo\"]
        ", target))
        .file("build.rs", "");

    assert_that(p.cargo_process("build").arg("-v"),
                execs().with_status(0).with_stderr("\
[COMPILING] foo v0.5.0 ([..]
[RUNNING] `rustc [..] -L native=foo`
[FINISHED] dev [unoptimized + debuginfo] target(s) in [..]
"));

    File::create(p.root().join(".cargo/config")).unwrap().write_all(format!("
        [target.{}.foo]
        rustc-link-search = [\"native=bar\"]
    ", target).as_bytes()).unwrap();

    assert_that(p.cargo("build").arg("-v"),
                execs().with_status(0).with_stderr("\
[COMPILING] foo v0.5.0 ([..]
[RUNNING] `rustc [..] -L native=bar`
[FINISHED] dev [unoptimized + debuginfo] target(s) in [..]
"));
}


#[test]
fn fresh_builds_possible_with_link_libs() {
    // The bug is non-deterministic. Sometimes you can get a fresh build
    let target = rustc_host();
    let p = project("foo")
        .file("Cargo.toml", r#"
            [project]
            name = "foo"
            version = "0.5.0"
            authors = []
            links = "nativefoo"
            build = "build.rs"
        "#)
        .file("src/lib.rs", "")
        .file(".cargo/config", &format!("
            [target.{}.nativefoo]
            rustc-link-lib = [\"a\"]
            rustc-link-search = [\"./b\"]
            rustc-flags = \"-l z -L ./\"
        ", target))
        .file("build.rs", "");

    assert_that(p.cargo_process("build").arg("-v"),
                execs().with_status(0).with_stderr("\
[COMPILING] foo v0.5.0 ([..]
[RUNNING] `rustc [..]`
[FINISHED] dev [unoptimized + debuginfo] target(s) in [..]
"));

    assert_that(p.cargo("build")
                 .arg("-v")
                 .env("RUST_LOG", "cargo::ops::cargo_rustc::fingerprint=info"),
                execs().with_status(0).with_stderr("\
[FRESH] foo v0.5.0 ([..])
[FINISHED] dev [unoptimized + debuginfo] target(s) in [..]
"));
}


#[test]
fn fresh_builds_possible_with_multiple_metadata_overrides() {
    // The bug is non-deterministic. Sometimes you can get a fresh build
    let target = rustc_host();
    let p = project("foo")
        .file("Cargo.toml", r#"
            [project]
            name = "foo"
            version = "0.5.0"
            authors = []
            links = "foo"
            build = "build.rs"
        "#)
        .file("src/lib.rs", "")
        .file(".cargo/config", &format!("
            [target.{}.foo]
            a = \"\"
            b = \"\"
            c = \"\"
            d = \"\"
            e = \"\"
        ", target))
        .file("build.rs", "");

    assert_that(p.cargo_process("build").arg("-v"),
                execs().with_status(0).with_stderr("\
[COMPILING] foo v0.5.0 ([..]
[RUNNING] `rustc [..]`
[FINISHED] dev [unoptimized + debuginfo] target(s) in [..]
"));

    assert_that(p.cargo("build")
                 .arg("-v")
                 .env("RUST_LOG", "cargo::ops::cargo_rustc::fingerprint=info"),
                execs().with_status(0).with_stderr("\
[FRESH] foo v0.5.0 ([..])
[FINISHED] dev [unoptimized + debuginfo] target(s) in [..]
"));
}


#[test]
fn rebuild_only_on_explicit_paths() {
    let p = project("a")
        .file("Cargo.toml", r#"
            [project]
            name = "a"
            version = "0.5.0"
            authors = []
            build = "build.rs"
        "#)
        .file("src/lib.rs", "")
        .file("build.rs", r#"
            fn main() {
                println!("cargo:rerun-if-changed=foo");
                println!("cargo:rerun-if-changed=bar");
            }
        "#);
    p.build();

    assert_that(p.cargo("build").arg("-v"),
                execs().with_status(0));

    // files don't exist, so should always rerun if they don't exist
    println!("run without");
    assert_that(p.cargo("build").arg("-v"),
                execs().with_status(0).with_stderr("\
[COMPILING] a v0.5.0 ([..])
[RUNNING] `[..][/]build-script-build`
[RUNNING] `rustc [..] src[/]lib.rs [..]`
[FINISHED] dev [unoptimized + debuginfo] target(s) in [..]
"));

    sleep_ms(1000);
    File::create(p.root().join("foo")).unwrap();
    File::create(p.root().join("bar")).unwrap();

    // now the exist, so run once, catch the mtime, then shouldn't run again
    println!("run with");
    assert_that(p.cargo("build").arg("-v"),
                execs().with_status(0).with_stderr("\
[COMPILING] a v0.5.0 ([..])
[RUNNING] `[..][/]build-script-build`
[RUNNING] `rustc [..] src[/]lib.rs [..]`
[FINISHED] dev [unoptimized + debuginfo] target(s) in [..]
"));

    println!("run with2");
    assert_that(p.cargo("build").arg("-v"),
                execs().with_status(0).with_stderr("\
[FRESH] a v0.5.0 ([..])
[FINISHED] dev [unoptimized + debuginfo] target(s) in [..]
"));

    sleep_ms(1000);

    // random other files do not affect freshness
    println!("run baz");
    File::create(p.root().join("baz")).unwrap();
    assert_that(p.cargo("build").arg("-v"),
                execs().with_status(0).with_stderr("\
[FRESH] a v0.5.0 ([..])
[FINISHED] dev [unoptimized + debuginfo] target(s) in [..]
"));

    // but changing dependent files does
    println!("run foo change");
    File::create(p.root().join("foo")).unwrap();
    assert_that(p.cargo("build").arg("-v"),
                execs().with_status(0).with_stderr("\
[COMPILING] a v0.5.0 ([..])
[RUNNING] `[..][/]build-script-build`
[RUNNING] `rustc [..] src[/]lib.rs [..]`
[FINISHED] dev [unoptimized + debuginfo] target(s) in [..]
"));

    // .. as does deleting a file
    println!("run foo delete");
    fs::remove_file(p.root().join("bar")).unwrap();
    assert_that(p.cargo("build").arg("-v"),
                execs().with_status(0).with_stderr("\
[COMPILING] a v0.5.0 ([..])
[RUNNING] `[..][/]build-script-build`
[RUNNING] `rustc [..] src[/]lib.rs [..]`
[FINISHED] dev [unoptimized + debuginfo] target(s) in [..]
"));
}


#[test]
fn doctest_recieves_build_link_args() {
    let p = project("foo")
        .file("Cargo.toml", r#"
            [project]
            name = "foo"
            version = "0.5.0"
            authors = []
            [dependencies.a]
            path = "a"
        "#)
        .file("src/lib.rs", "")
        .file("a/Cargo.toml", r#"
            [project]
            name = "a"
            version = "0.5.0"
            authors = []
            links = "bar"
            build = "build.rs"
        "#)
        .file("a/src/lib.rs", "")
        .file("a/build.rs", r#"
            fn main() {
                println!("cargo:rustc-link-search=native=bar");
            }
        "#);

    assert_that(p.cargo_process("test").arg("-v"),
                execs().with_status(0)
                       .with_stderr_contains("\
[RUNNING] `rustdoc --test [..] --crate-name foo [..]-L native=bar[..]`
"));
}

#[test]
fn please_respect_the_dag() {
    let p = project("foo")
        .file("Cargo.toml", r#"
            [project]
            name = "foo"
            version = "0.5.0"
            authors = []
            build = "build.rs"

            [dependencies]
            a = { path = 'a' }
        "#)
        .file("src/lib.rs", "")
        .file("build.rs", r#"
            fn main() {
                println!("cargo:rustc-link-search=native=foo");
            }
        "#)
        .file("a/Cargo.toml", r#"
            [project]
            name = "a"
            version = "0.5.0"
            authors = []
            links = "bar"
            build = "build.rs"
        "#)
        .file("a/src/lib.rs", "")
        .file("a/build.rs", r#"
            fn main() {
                println!("cargo:rustc-link-search=native=bar");
            }
        "#);

    assert_that(p.cargo_process("build").arg("-v"),
                execs().with_status(0)
                       .with_stderr_contains("\
[RUNNING] `rustc [..] -L native=foo -L native=bar[..]`
"));
}

#[test]
fn non_utf8_output() {
    let p = project("foo")
        .file("Cargo.toml", r#"
            [project]
            name = "foo"
            version = "0.5.0"
            authors = []
            build = "build.rs"
        "#)
        .file("build.rs", r#"
            use std::io::prelude::*;

            fn main() {
                let mut out = std::io::stdout();
                // print something that's not utf8
                out.write_all(b"\xff\xff\n").unwrap();

                // now print some cargo metadata that's utf8
                println!("cargo:rustc-cfg=foo");

                // now print more non-utf8
                out.write_all(b"\xff\xff\n").unwrap();
            }
        "#)
        .file("src/main.rs", r#"
            #[cfg(foo)]
            fn main() {}
        "#);

    assert_that(p.cargo_process("build").arg("-v"),
                execs().with_status(0));
}

#[test]
fn custom_target_dir() {
    let p = project("foo")
        .file("Cargo.toml", r#"
            [project]
            name = "foo"
            version = "0.5.0"
            authors = []

            [dependencies]
            a = { path = "a" }
        "#)
        .file("src/lib.rs", "")
        .file(".cargo/config", r#"
            [build]
            target-dir = 'test'
        "#)
        .file("a/Cargo.toml", r#"
            [project]
            name = "a"
            version = "0.5.0"
            authors = []
            build = "build.rs"
        "#)
        .file("a/build.rs", "fn main() {}")
        .file("a/src/lib.rs", "");

    assert_that(p.cargo_process("build").arg("-v"),
                execs().with_status(0));
}

#[test]
fn panic_abort_with_build_scripts() {
    let p = project("foo")
        .file("Cargo.toml", r#"
            [project]
            name = "foo"
            version = "0.5.0"
            authors = []

            [profile.release]
            panic = 'abort'

            [dependencies]
            a = { path = "a" }
        "#)
        .file("src/lib.rs", "extern crate a;")
        .file("a/Cargo.toml", r#"
            [project]
            name = "a"
            version = "0.5.0"
            authors = []
            build = "build.rs"

            [build-dependencies]
            b = { path = "../b" }
        "#)
        .file("a/src/lib.rs", "")
        .file("a/build.rs", "extern crate b; fn main() {}")
        .file("b/Cargo.toml", r#"
            [project]
            name = "b"
            version = "0.5.0"
            authors = []
        "#)
        .file("b/src/lib.rs", "");

    assert_that(p.cargo_process("build").arg("-v").arg("--release"),
                execs().with_status(0));
}

#[test]
fn warnings_emitted() {
    let p = project("foo")
        .file("Cargo.toml", r#"
            [project]
            name = "foo"
            version = "0.5.0"
            authors = []
            build = "build.rs"
        "#)
        .file("src/lib.rs", "")
        .file("build.rs", r#"
            fn main() {
                println!("cargo:warning=foo");
                println!("cargo:warning=bar");
            }
        "#);

    assert_that(p.cargo_process("build").arg("-v"),
                execs().with_status(0)
                       .with_stderr("\
[COMPILING] foo v0.5.0 ([..])
[RUNNING] `rustc [..]`
[RUNNING] `[..]`
warning: foo
warning: bar
[RUNNING] `rustc [..]`
[FINISHED] dev [unoptimized + debuginfo] target(s) in [..]
"));
}

#[test]
fn warnings_hidden_for_upstream() {
    Package::new("bar", "0.1.0")
            .file("build.rs", r#"
                fn main() {
                    println!("cargo:warning=foo");
                    println!("cargo:warning=bar");
                }
            "#)
            .file("Cargo.toml", r#"
                [project]
                name = "bar"
                version = "0.1.0"
                authors = []
                build = "build.rs"
            "#)
            .file("src/lib.rs", "")
            .publish();

    let p = project("foo")
        .file("Cargo.toml", r#"
            [project]
            name = "foo"
            version = "0.5.0"
            authors = []

            [dependencies]
            bar = "*"
        "#)
        .file("src/lib.rs", "");

    assert_that(p.cargo_process("build").arg("-v"),
                execs().with_status(0)
                       .with_stderr("\
[UPDATING] registry `[..]`
[DOWNLOADING] bar v0.1.0 ([..])
[COMPILING] bar v0.1.0
[RUNNING] `rustc [..]`
[RUNNING] `[..]`
[RUNNING] `rustc [..]`
[COMPILING] foo v0.5.0 ([..])
[RUNNING] `rustc [..]`
[FINISHED] dev [unoptimized + debuginfo] target(s) in [..]
"));
}

#[test]
fn warnings_printed_on_vv() {
    Package::new("bar", "0.1.0")
            .file("build.rs", r#"
                fn main() {
                    println!("cargo:warning=foo");
                    println!("cargo:warning=bar");
                }
            "#)
            .file("Cargo.toml", r#"
                [project]
                name = "bar"
                version = "0.1.0"
                authors = []
                build = "build.rs"
            "#)
            .file("src/lib.rs", "")
            .publish();

    let p = project("foo")
        .file("Cargo.toml", r#"
            [project]
            name = "foo"
            version = "0.5.0"
            authors = []

            [dependencies]
            bar = "*"
        "#)
        .file("src/lib.rs", "");

    assert_that(p.cargo_process("build").arg("-vv"),
                execs().with_status(0)
                       .with_stderr("\
[UPDATING] registry `[..]`
[DOWNLOADING] bar v0.1.0 ([..])
[COMPILING] bar v0.1.0
[RUNNING] `rustc [..]`
[RUNNING] `[..]`
warning: foo
warning: bar
[RUNNING] `rustc [..]`
[COMPILING] foo v0.5.0 ([..])
[RUNNING] `rustc [..]`
[FINISHED] dev [unoptimized + debuginfo] target(s) in [..]
"));
}

#[test]
fn output_shows_on_vv() {
    let p = project("foo")
        .file("Cargo.toml", r#"
            [project]
            name = "foo"
            version = "0.5.0"
            authors = []
            build = "build.rs"
        "#)
        .file("src/lib.rs", "")
        .file("build.rs", r#"
            use std::io::prelude::*;

            fn main() {
                std::io::stderr().write_all(b"stderr\n").unwrap();
                std::io::stdout().write_all(b"stdout\n").unwrap();
            }
        "#);

    assert_that(p.cargo_process("build").arg("-vv"),
                execs().with_status(0)
                       .with_stdout("\
stdout
")
                       .with_stderr("\
[COMPILING] foo v0.5.0 ([..])
[RUNNING] `rustc [..]`
[RUNNING] `[..]`
stderr
[RUNNING] `rustc [..]`
[FINISHED] dev [unoptimized + debuginfo] target(s) in [..]
"));
}

#[test]
fn links_with_dots() {
    let target = rustc_host();

    let p = project("foo")
        .file("Cargo.toml", r#"
            [project]
            name = "foo"
            version = "0.5.0"
            authors = []
            build = "build.rs"
            links = "a.b"
        "#)
        .file("src/lib.rs", "")
        .file("build.rs", r#"
            fn main() {
                println!("cargo:rustc-link-search=bar")
            }
        "#)
        .file(".cargo/config", &format!(r#"
            [target.{}.'a.b']
            rustc-link-search = ["foo"]
        "#, target));

    assert_that(p.cargo_process("build").arg("-v"),
                execs().with_status(0)
                       .with_stderr_contains("\
[RUNNING] `rustc --crate-name foo [..] [..] -L foo[..]`
"));
}

#[test]
fn rustc_and_rustdoc_set_correctly() {
    let build = project("builder")
        .file("Cargo.toml", r#"
            [package]
            name = "builder"
            version = "0.0.1"
            authors = []
            build = "build.rs"
        "#)
        .file("src/lib.rs", "")
        .file("build.rs", r#"
              use std::env;

              fn main() {
                  assert_eq!(env::var("RUSTC").unwrap(), "rustc");
                  assert_eq!(env::var("RUSTDOC").unwrap(), "rustdoc");
              }
        "#);
    assert_that(build.cargo_process("bench"),
                execs().with_status(0));
}

#[test]
fn cfg_env_vars_available() {
    let build = project("builder")
        .file("Cargo.toml", r#"
            [package]
            name = "builder"
            version = "0.0.1"
            authors = []
            build = "build.rs"
        "#)
        .file("src/lib.rs", "")
        .file("build.rs", r#"
            use std::env;

            fn main() {
                let fam = env::var("CARGO_CFG_TARGET_FAMILY").unwrap();
                if cfg!(unix) {
                    assert_eq!(fam, "unix");
                } else {
                    assert_eq!(fam, "windows");
                }
            }
        "#);
    assert_that(build.cargo_process("bench"),
                execs().with_status(0));
}

#[test]
fn switch_features_rerun() {
    let build = project("builder")
        .file("Cargo.toml", r#"
            [package]
            name = "builder"
            version = "0.0.1"
            authors = []
            build = "build.rs"

            [features]
            foo = []
        "#)
        .file("src/main.rs", r#"
            fn main() {
                println!(include_str!(concat!(env!("OUT_DIR"), "/output")));
            }
        "#)
        .file("build.rs", r#"
            use std::env;
            use std::fs::File;
            use std::io::Write;
            use std::path::Path;

            fn main() {
                let out_dir = env::var_os("OUT_DIR").unwrap();
                let out_dir = Path::new(&out_dir).join("output");
                let mut f = File::create(&out_dir).unwrap();

                if env::var_os("CARGO_FEATURE_FOO").is_some() {
                    f.write_all(b"foo").unwrap();
                } else {
                    f.write_all(b"bar").unwrap();
                }
            }
        "#);
    build.build();

    assert_that(build.cargo("run").arg("-v").arg("--features=foo"),
                execs().with_status(0).with_stdout("foo\n"));
    assert_that(build.cargo("run").arg("-v"),
                execs().with_status(0).with_stdout("bar\n"));
    assert_that(build.cargo("run").arg("-v").arg("--features=foo"),
                execs().with_status(0).with_stdout("foo\n"));
}

#[test]
fn assume_build_script_when_build_rs_present() {
    let p = project("builder")
        .file("Cargo.toml", r#"
            [package]
            name = "builder"
            version = "0.0.1"
            authors = []
        "#)
        .file("src/main.rs", r#"
            fn main() {
                if ! cfg!(foo) {
                    panic!("the build script was not run");
                }
            }
        "#)
        .file("build.rs", r#"
            fn main() {
                println!("cargo:rustc-cfg=foo");
            }
        "#);
    p.build();

    assert_that(p.cargo("run").arg("-v"),
                execs().with_status(0));
}

#[test]
fn if_build_set_to_false_dont_treat_build_rs_as_build_script() {
    let p = project("builder")
        .file("Cargo.toml", r#"
            [package]
            name = "builder"
            version = "0.0.1"
            authors = []
            build = false
        "#)
        .file("src/main.rs", r#"
            fn main() {
                if cfg!(foo) {
                    panic!("the build script was run");
                }
            }
        "#)
        .file("build.rs", r#"
            fn main() {
                println!("cargo:rustc-cfg=foo");
            }
        "#);
    p.build();

    assert_that(p.cargo("run").arg("-v"),
                execs().with_status(0));
}

#[test]
fn deterministic_rustc_dependency_flags() {
    // This bug is non-deterministic hence the large number of dependencies
    // in the hopes it will have a much higher chance of triggering it.

    Package::new("dep1", "0.1.0")
            .file("Cargo.toml", r#"
                [project]
                name = "dep1"
                version = "0.1.0"
                authors = []
                build = "build.rs"
            "#)
            .file("build.rs", r#"
                fn main() {
                    println!("cargo:rustc-flags=-L native=test1");
                }
            "#)
            .file("src/lib.rs", "")
            .publish();
    Package::new("dep2", "0.1.0")
            .file("Cargo.toml", r#"
                [project]
                name = "dep2"
                version = "0.1.0"
                authors = []
                build = "build.rs"
            "#)
            .file("build.rs", r#"
                fn main() {
                    println!("cargo:rustc-flags=-L native=test2");
                }
            "#)
            .file("src/lib.rs", "")
            .publish();
    Package::new("dep3", "0.1.0")
            .file("Cargo.toml", r#"
                [project]
                name = "dep3"
                version = "0.1.0"
                authors = []
                build = "build.rs"
            "#)
            .file("build.rs", r#"
                fn main() {
                    println!("cargo:rustc-flags=-L native=test3");
                }
            "#)
            .file("src/lib.rs", "")
            .publish();
    Package::new("dep4", "0.1.0")
            .file("Cargo.toml", r#"
                [project]
                name = "dep4"
                version = "0.1.0"
                authors = []
                build = "build.rs"
            "#)
            .file("build.rs", r#"
                fn main() {
                    println!("cargo:rustc-flags=-L native=test4");
                }
            "#)
            .file("src/lib.rs", "")
            .publish();

    let p = project("foo")
        .file("Cargo.toml", r#"
            [project]
            name = "foo"
            version = "0.1.0"
            authors = []

            [dependencies]
            dep1 = "*"
            dep2 = "*"
            dep3 = "*"
            dep4 = "*"
        "#)
        .file("src/main.rs", r#"
            fn main() {}
        "#);

    assert_that(p.cargo_process("build").arg("-v"),
                execs().with_status(0)
                    .with_stderr_contains("\
[RUNNING] `rustc --crate-name foo [..] -L native=test1 -L native=test2 \
-L native=test3 -L native=test4`
"));
}<|MERGE_RESOLUTION|>--- conflicted
+++ resolved
@@ -1382,31 +1382,9 @@
 [RUNNING] `[..][/]test-[..][EXE]`
 [DOCTEST] foo
 [RUNNING] [..] --cfg foo[..]", dir = p.url()))
-<<<<<<< HEAD
-                       .with_stdout("
-running 1 test
-test test_foo ... ok
-
-test result: ok. 1 passed; 0 failed; 0 ignored; 0 measured
-
-
-running 1 test
-test test_bar ... ok
-
-test result: ok. 1 passed; 0 failed; 0 ignored; 0 measured
-
-
-running 1 test
-test [..] ... ok
-
-test result: ok. 1 passed; 0 failed; 0 ignored; 0 measured
-
-"));
-=======
                        .with_stdout_contains("test test_foo ... ok")
                        .with_stdout_contains("test test_bar ... ok")
                        .with_stdout_contains_n("test [..] ... ok", 3));
->>>>>>> a60d185c
 }
 
 #[test]
@@ -1505,31 +1483,9 @@
 [RUNNING] `[..][/]test-[..][EXE]`
 [DOCTEST] foo
 [RUNNING] [..] --cfg foo[..]", dir = p.url()))
-<<<<<<< HEAD
-                       .with_stdout("
-running 1 test
-test test_foo ... ok
-
-test result: ok. 1 passed; 0 failed; 0 ignored; 0 measured
-
-
-running 1 test
-test test_bar ... ok
-
-test result: ok. 1 passed; 0 failed; 0 ignored; 0 measured
-
-
-running 1 test
-test [..] ... ok
-
-test result: ok. 1 passed; 0 failed; 0 ignored; 0 measured
-
-"));
-=======
                        .with_stdout_contains("test test_foo ... ok")
                        .with_stdout_contains("test test_bar ... ok")
                        .with_stdout_contains_n("test [..] ... ok", 3));
->>>>>>> a60d185c
 }
 
 #[test]
