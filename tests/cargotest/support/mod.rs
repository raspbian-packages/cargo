--- conflicted
+++ resolved
@@ -620,14 +620,6 @@
 }
 
 // Compares JSON object for approximate equality.
-<<<<<<< HEAD
-// You can use `[..]` wildcard in strings (useful for OS dependent things such as paths).
-// You can use a `"{...}"` string literal as a wildcard for arbitrary nested JSON (useful
-// for parts of object emitted by other programs (e.g. rustc) rather than Cargo itself).
-// Arrays are sorted before comparison.
-fn find_mismatch<'a>(expected: &'a Json, actual: &'a Json) -> Option<(&'a Json, &'a Json)> {
-    use rustc_serialize::json::Json::*;
-=======
 // You can use `[..]` wildcard in strings (useful for OS dependent things such
 // as paths).  You can use a `"{...}"` string literal as a wildcard for
 // arbitrary nested JSON (useful for parts of object emitted by other programs
@@ -635,7 +627,6 @@
 fn find_mismatch<'a>(expected: &'a Value, actual: &'a Value)
                      -> Option<(&'a Value, &'a Value)> {
     use serde_json::Value::*;
->>>>>>> a60d185c
     match (expected, actual) {
         (&Number(ref l), &Number(ref r)) if l == r => None,
         (&Bool(l), &Bool(r)) if l == r => None,
@@ -645,16 +636,8 @@
                 return Some((expected, actual));
             }
 
-<<<<<<< HEAD
-            fn sorted(xs: &Vec<Json>) -> Vec<&Json> {
-                let mut result = xs.iter().collect::<Vec<_>>();
-                result.sort_by(|x, y| x.partial_cmp(y).expect("JSON spec does not allow NaNs"));
-                result
-            }
-=======
             let mut l = l.iter().collect::<Vec<_>>();
             let mut r = r.iter().collect::<Vec<_>>();
->>>>>>> a60d185c
 
             l.retain(|l| {
                 match r.iter().position(|r| find_mismatch(l, r).is_none()) {
