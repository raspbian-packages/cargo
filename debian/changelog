--- conflicted
+++ resolved
@@ -1,4 +1,3 @@
-<<<<<<< HEAD
 cargo (0.28.0-1) UNRELEASED; urgency=medium
 
   [upstream]
@@ -17,18 +16,14 @@
   * Cargo will now cache compiler information. This can be disabled by
     setting CARGO_CACHE_RUSTC_INFO=0 in your environment.
 
+  [ Sylvestre Ledru ]
+  * Update of the alioth ML address.
+
   [Vasudev Kamath]
   * Update README.source to mention preferred way of upload.
   * Update unsuspicious files for new release.
 
  -- Vasudev Kamath <vasudev@copyninja.info>  Sun, 22 Jul 2018 22:14:46 +0530
-=======
-cargo (0.27.0-3) UNRELEASED; urgency=medium
-
-  * Update of the alioth ML address.
-
- -- Sylvestre Ledru <sylvestre@debian.org>  Mon, 23 Jul 2018 13:19:29 +0200
->>>>>>> f87790c1
 
 cargo (0.27.0-2) unstable; urgency=medium
 
